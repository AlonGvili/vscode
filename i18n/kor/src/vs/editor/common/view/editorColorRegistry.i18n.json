{
	"": [
		"--------------------------------------------------------------------------------------------",
		"Copyright (c) Microsoft Corporation. All rights reserved.",
		"Licensed under the MIT License. See License.txt in the project root for license information.",
		"--------------------------------------------------------------------------------------------",
		"Do not edit this file. It is machine generated."
	],
	"lineHighlight": "커서 위치의 줄 강조 표시에 대한 배경색입니다.",
	"lineHighlightBorderBox": "커서 위치의 줄 테두리에 대한 배경색입니다.",
	"rangeHighlight": "빠른 열기 및 찾기 기능 등을 통해 강조 표시된 영역의 배경색입니다. 색은 밑에 깔린 꾸밈을 가리지 않도록 반드시 불투명이 아니어야 합니다.",
	"rangeHighlightBorder": "강조 영역 주변의 테두리에 대한 배경색입니다",
	"caret": "편집기 커서 색입니다.",
	"editorCursorBackground": "편집기 커서의 배경색입니다. 블록 커서와 겹치는 글자의 색상을 사용자 정의할 수 있습니다.",
	"editorWhitespaces": "편집기의 공백 문자 색입니다.",
	"editorIndentGuides": "편집기 들여쓰기 안내선 색입니다.",
	"editorActiveIndentGuide": "활성 편집기 들여쓰기 안내선 색입니다.",
	"editorLineNumbers": "편집기 줄 번호 색입니다.",
	"editorActiveLineNumber": "편집기 활성 영역 줄번호 색상",
<<<<<<< HEAD
=======
	"deprecatedEditorActiveLineNumber": "ID는 사용되지 않습니다. 대신 'editorLineNumber.activeForeground'를 사용하세요.",
>>>>>>> 8647b7c1
	"editorRuler": "편집기 눈금의 색상입니다.",
	"editorCodeLensForeground": "편집기 코드 렌즈의 전경색입니다.",
	"editorBracketMatchBackground": "일치하는 괄호 뒤의 배경색",
	"editorBracketMatchBorder": "일치하는 브래킷 박스의 색상",
	"editorOverviewRulerBorder": "개요 눈금 경계의 색상입니다.",
	"editorGutter": "편집기 거터의 배경색입니다. 거터에는 글리프 여백과 행 수가 있습니다.",
	"errorForeground": "편집기 내 오류 표시선의 전경색입니다.",
	"errorBorder": "편집기 내 오류 표시선의 테두리 색입니다.",
	"warningForeground": "편집기 내 경고 표시선의 전경색입니다.",
	"warningBorder": "편집기 내 경고 표시선의 테두리 색입니다.",
	"infoForeground": "편집기 내 정보 표시선의 전경색입니다.",
	"infoBorder": "편집기 내 정보 표시선의 테두리 색입니다.",
	"hintForeground": "편집기에서 힌트 표시선의 전경색입니다.",
	"hintBorder": "편집기에서 힌트 표시선의 테두리 색입니다.",
	"unnecessaryForeground": "편집기 내 불필요한 코드의 전경색입니다.",
	"overviewRulerRangeHighlight": "범위 강조의 개요 눈금자 표식 색입니다. 이 색은 불투명해야만 내부 장식을 가리지 않습니다.",
	"overviewRuleError": "오류의 개요 눈금자 마커 색입니다.",
	"overviewRuleWarning": "경고의 개요 눈금자 마커 색입니다.",
	"overviewRuleInfo": "정보의 개요 눈금자 마커 색입니다."
}<|MERGE_RESOLUTION|>--- conflicted
+++ resolved
@@ -17,10 +17,7 @@
 	"editorActiveIndentGuide": "활성 편집기 들여쓰기 안내선 색입니다.",
 	"editorLineNumbers": "편집기 줄 번호 색입니다.",
 	"editorActiveLineNumber": "편집기 활성 영역 줄번호 색상",
-<<<<<<< HEAD
-=======
 	"deprecatedEditorActiveLineNumber": "ID는 사용되지 않습니다. 대신 'editorLineNumber.activeForeground'를 사용하세요.",
->>>>>>> 8647b7c1
 	"editorRuler": "편집기 눈금의 색상입니다.",
 	"editorCodeLensForeground": "편집기 코드 렌즈의 전경색입니다.",
 	"editorBracketMatchBackground": "일치하는 괄호 뒤의 배경색",
