/*---------------------------------------------------------------------------------------------
 *  Copyright (c) Microsoft Corporation. All rights reserved.
 *  Licensed under the MIT License. See License.txt in the project root for license information.
 *--------------------------------------------------------------------------------------------*/

import { Emitter, Event } from 'vs/base/common/event';
import { IDebugAdapter } from 'vs/workbench/contrib/debug/common/debug';
import { timeout } from 'vs/base/common/async';

/**
 * Abstract implementation of the low level API for a debug adapter.
 * Missing is how this API communicates with the debug adapter.
 */
export abstract class AbstractDebugAdapter implements IDebugAdapter {

	private sequence: number;
	private pendingRequests = new Map<number, (e: DebugProtocol.Response) => void>();
	private requestCallback: ((request: DebugProtocol.Request) => void) | undefined;
	private eventCallback: ((request: DebugProtocol.Event) => void) | undefined;
	private messageCallback: ((message: DebugProtocol.ProtocolMessage) => void) | undefined;
<<<<<<< HEAD
	protected readonly _onError: Emitter<Error>;
	protected readonly _onExit: Emitter<number | null>;
	private queue: DebugProtocol.ProtocolMessage[] = [];
=======
	protected readonly _onError = new Emitter<Error>();
	protected readonly _onExit = new Emitter<number | null>();
>>>>>>> f149dbbe

	constructor() {
		this.sequence = 1;
	}

	abstract startSession(): Promise<void>;

	abstract stopSession(): Promise<void>;

	abstract sendMessage(message: DebugProtocol.ProtocolMessage): void;

	get onError(): Event<Error> {
		return this._onError.event;
	}

	get onExit(): Event<number | null> {
		return this._onExit.event;
	}

	onMessage(callback: (message: DebugProtocol.ProtocolMessage) => void): void {
		if (this.eventCallback) {
			this._onError.fire(new Error(`attempt to set more than one 'Message' callback`));
		}
		this.messageCallback = callback;
	}

	onEvent(callback: (event: DebugProtocol.Event) => void): void {
		if (this.eventCallback) {
			this._onError.fire(new Error(`attempt to set more than one 'Event' callback`));
		}
		this.eventCallback = callback;
	}

	onRequest(callback: (request: DebugProtocol.Request) => void): void {
		if (this.requestCallback) {
			this._onError.fire(new Error(`attempt to set more than one 'Request' callback`));
		}
		this.requestCallback = callback;
	}

	sendResponse(response: DebugProtocol.Response): void {
		if (response.seq > 0) {
			this._onError.fire(new Error(`attempt to send more than one response for command ${response.command}`));
		}
		else {
			this.internalSend('response', response);
		}
	}

	sendRequest(command: string, args: any, clb: (result: DebugProtocol.Response) => void, timeout?: number): number {
		const request: any = {
			command: command
		};
		if (args && Object.keys(args).length > 0) {
			request.arguments = args;
		}
		this.internalSend('request', request);
		if (typeof timeout === 'number') {
			const timer = setTimeout(() => {
				clearTimeout(timer);
				const clb = this.pendingRequests.get(request.seq);
				if (clb) {
					this.pendingRequests.delete(request.seq);
					const err: DebugProtocol.Response = {
						type: 'response',
						seq: 0,
						request_seq: request.seq,
						success: false,
						command,
						message: `timeout after ${timeout} ms`
					};
					clb(err);
				}
			}, timeout);
		}
		if (clb) {
			// store callback for this request
			this.pendingRequests.set(request.seq, clb);
		}

		return request.seq;
	}

	acceptMessage(message: DebugProtocol.ProtocolMessage): void {
		if (this.messageCallback) {
			this.messageCallback(message);
		}
		else {
			// Artificially queueing protocol messages guarantees that any microtasks for
			// previous message finish before next message is processed. This is essential
			// to guarantee ordering when using promises anywhere along the call path.
			this.queue.push(message);
			if (this.queue.length === 1) {
				setTimeout(() => this.processQueue(), 0);
			}
		}
	}

	private processQueue(): void {
		const message = this.queue!.shift()!;
		switch (message.type) {
			case 'event':
				if (this.eventCallback) {
					this.eventCallback(<DebugProtocol.Event>message);
				}
				break;
			case 'request':
				if (this.requestCallback) {
					this.requestCallback(<DebugProtocol.Request>message);
				}
				break;
			case 'response':
				const response = <DebugProtocol.Response>message;
				const clb = this.pendingRequests.get(response.request_seq);
				if (clb) {
					this.pendingRequests.delete(response.request_seq);
					clb(response);
				}
				break;
		}
		if (this.queue!.length) {
			setTimeout(() => this.processQueue(), 0);
		}
	}

	private internalSend(typ: 'request' | 'response' | 'event', message: DebugProtocol.ProtocolMessage): void {
		message.type = typ;
		message.seq = this.sequence++;
		this.sendMessage(message);
	}

	protected async cancelPendingRequests(): Promise<void> {
		if (this.pendingRequests.size === 0) {
			return Promise.resolve();
		}

		const pending = new Map<number, (e: DebugProtocol.Response) => void>();
		this.pendingRequests.forEach((value, key) => pending.set(key, value));
		await timeout(500);
		pending.forEach((callback, request_seq) => {
			const err: DebugProtocol.Response = {
				type: 'response',
				seq: 0,
				request_seq,
				success: false,
				command: 'canceled',
				message: 'canceled'
			};
			callback(err);
			this.pendingRequests.delete(request_seq);
		});
	}

	getPendingRequestIds(): number[] {
		return Array.from(this.pendingRequests.keys());
	}

	dispose(): void {
		// noop
	}
}<|MERGE_RESOLUTION|>--- conflicted
+++ resolved
@@ -18,14 +18,9 @@
 	private requestCallback: ((request: DebugProtocol.Request) => void) | undefined;
 	private eventCallback: ((request: DebugProtocol.Event) => void) | undefined;
 	private messageCallback: ((message: DebugProtocol.ProtocolMessage) => void) | undefined;
-<<<<<<< HEAD
-	protected readonly _onError: Emitter<Error>;
-	protected readonly _onExit: Emitter<number | null>;
-	private queue: DebugProtocol.ProtocolMessage[] = [];
-=======
+	private readonly queue: DebugProtocol.ProtocolMessage[] = [];
 	protected readonly _onError = new Emitter<Error>();
 	protected readonly _onExit = new Emitter<number | null>();
->>>>>>> f149dbbe
 
 	constructor() {
 		this.sequence = 1;
@@ -146,7 +141,8 @@
 				}
 				break;
 		}
-		if (this.queue!.length) {
+
+		if (this.queue.length) {
 			setTimeout(() => this.processQueue(), 0);
 		}
 	}
