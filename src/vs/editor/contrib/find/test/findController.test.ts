/*---------------------------------------------------------------------------------------------
 *  Copyright (c) Microsoft Corporation. All rights reserved.
 *  Licensed under the MIT License. See License.txt in the project root for license information.
 *--------------------------------------------------------------------------------------------*/

import * as assert from 'assert';
import { Delayer } from 'vs/base/common/async';
import { Event } from 'vs/base/common/event';
import * as platform from 'vs/base/common/platform';
import { ICodeEditor } from 'vs/editor/browser/editorBrowser';
import { EditOperation } from 'vs/editor/common/core/editOperation';
import { Position } from 'vs/editor/common/core/position';
import { Range } from 'vs/editor/common/core/range';
import { Selection } from 'vs/editor/common/core/selection';
import { CommonFindController, FindStartFocusAction, IFindStartOptions, NextMatchFindAction, NextSelectionMatchFindAction, StartFindAction, StartFindReplaceAction } from 'vs/editor/contrib/find/findController';
import { CONTEXT_FIND_INPUT_FOCUSED } from 'vs/editor/contrib/find/findModel';
import { withAsyncTestCodeEditor } from 'vs/editor/test/browser/testCodeEditor';
import { IClipboardService } from 'vs/platform/clipboard/common/clipboardService';
import { IContextKey, IContextKeyService } from 'vs/platform/contextkey/common/contextkey';
import { ServiceCollection } from 'vs/platform/instantiation/common/serviceCollection';
import { IStorageService } from 'vs/platform/storage/common/storage';

export class TestFindController extends CommonFindController {

	public hasFocus: boolean;
	public delayUpdateHistory: boolean = false;

	private _findInputFocused: IContextKey<boolean>;

	constructor(
		editor: ICodeEditor,
		@IContextKeyService contextKeyService: IContextKeyService,
		@IStorageService storageService: IStorageService,
		@IClipboardService clipboardService: IClipboardService
	) {
		super(editor, contextKeyService, storageService, clipboardService);
		this._findInputFocused = CONTEXT_FIND_INPUT_FOCUSED.bindTo(contextKeyService);
		this._updateHistoryDelayer = new Delayer<void>(50);
		this.hasFocus = false;
	}

	protected async _start(opts: IFindStartOptions): Promise<void> {
		await super._start(opts);

		if (opts.shouldFocus !== FindStartFocusAction.NoFocusChange) {
			this.hasFocus = true;
		}

		let inputFocused = opts.shouldFocus === FindStartFocusAction.FocusFindInput;
		this._findInputFocused.set(inputFocused);
	}
}

function fromSelection(slc: Selection): number[] {
	return [slc.startLineNumber, slc.startColumn, slc.endLineNumber, slc.endColumn];
}

suite('FindController', async () => {
	let queryState: { [key: string]: any; } = {};
	let clipboardState = '';
	let serviceCollection = new ServiceCollection();
	serviceCollection.set(IStorageService, {
		_serviceBrand: undefined,
		onDidChangeStorage: Event.None,
		onWillSaveState: Event.None,
		get: (key: string) => queryState[key],
		getBoolean: (key: string) => !!queryState[key],
		getNumber: (key: string) => undefined,
		store: (key: string, value: any) => { queryState[key] = value; return Promise.resolve(); },
		remove: () => undefined
	} as any);

	if (platform.isMacintosh) {
		serviceCollection.set(IClipboardService, <any>{
			readFindText: () => clipboardState,
			writeFindText: (value: any) => { clipboardState = value; }
		});
	}

	/* test('stores to the global clipboard buffer on start find action', async () => {
		await withAsyncTestCodeEditor([
			'ABC',
			'ABC',
			'XYZ',
			'ABC'
		], { serviceCollection: serviceCollection }, async (editor) => {
			clipboardState = '';
			if (!platform.isMacintosh) {
				assert.ok(true);
				return;
			}
			let findController = editor.registerAndInstantiateContribution(TestFindController.ID, TestFindController);
			let startFindAction = new StartFindAction();
			// I select ABC on the first line
			editor.setSelection(new Selection(1, 1, 1, 4));
			// I hit Ctrl+F to show the Find dialog
			startFindAction.run(null, editor);

			assert.deepEqual(findController.getGlobalBufferTerm(), findController.getState().searchString);
			findController.dispose();
		});
	});

	test('reads from the global clipboard buffer on next find action if buffer exists', async () => {
		await withAsyncTestCodeEditor([
			'ABC',
			'ABC',
			'XYZ',
			'ABC'
		], { serviceCollection: serviceCollection }, async (editor) => {
			clipboardState = 'ABC';

			if (!platform.isMacintosh) {
				assert.ok(true);
				return;
			}

			let findController = editor.registerAndInstantiateContribution(TestFindController.ID, TestFindController);
			let findState = findController.getState();
			let nextMatchFindAction = new NextMatchFindAction();

			nextMatchFindAction.run(null, editor);
			assert.equal(findState.searchString, 'ABC');

			assert.deepEqual(fromSelection(editor.getSelection()!), [1, 1, 1, 4]);

			findController.dispose();
		});
	});

	test('writes to the global clipboard buffer when text changes', async () => {
		await withAsyncTestCodeEditor([
			'ABC',
			'ABC',
			'XYZ',
			'ABC'
		], { serviceCollection: serviceCollection }, async (editor) => {
			clipboardState = '';
			if (!platform.isMacintosh) {
				assert.ok(true);
				return;
			}

			let findController = editor.registerAndInstantiateContribution(TestFindController.ID, TestFindController);
			let findState = findController.getState();

			findState.change({ searchString: 'ABC' }, true);

			assert.deepEqual(findController.getGlobalBufferTerm(), 'ABC');

			findController.dispose();
		});
	}); */

	test('issue #1857: F3, Find Next, acts like "Find Under Cursor"', async () => {
		await withAsyncTestCodeEditor([
			'ABC',
			'ABC',
			'XYZ',
			'ABC'
		], { serviceCollection: serviceCollection }, async (editor) => {
			clipboardState = '';
			// The cursor is at the very top, of the file, at the first ABC
			let findController = editor.registerAndInstantiateContribution(TestFindController.ID, TestFindController);
			let findState = findController.getState();
			let startFindAction = new StartFindAction();
			let nextMatchFindAction = new NextMatchFindAction();

			// I hit Ctrl+F to show the Find dialog
			await startFindAction.run(null, editor);

			// I type ABC.
			findState.change({ searchString: 'A' }, true);
			findState.change({ searchString: 'AB' }, true);
			findState.change({ searchString: 'ABC' }, true);

			// The first ABC is highlighted.
			assert.deepEqual(fromSelection(editor.getSelection()!), [1, 1, 1, 4]);

			// I hit Esc to exit the Find dialog.
			findController.closeFindWidget();
			findController.hasFocus = false;

			// The cursor is now at end of the first line, with ABC on that line highlighted.
			assert.deepEqual(fromSelection(editor.getSelection()!), [1, 1, 1, 4]);

			// I hit delete to remove it and change the text to XYZ.
			editor.pushUndoStop();
			editor.executeEdits('test', [EditOperation.delete(new Range(1, 1, 1, 4))]);
			editor.executeEdits('test', [EditOperation.insert(new Position(1, 1), 'XYZ')]);
			editor.pushUndoStop();

			// At this point the text editor looks like this:
			//   XYZ
			//   ABC
			//   XYZ
			//   ABC
			assert.equal(editor.getModel()!.getLineContent(1), 'XYZ');

			// The cursor is at end of the first line.
			assert.deepEqual(fromSelection(editor.getSelection()!), [1, 4, 1, 4]);

			// I hit F3 to "Find Next" to find the next occurrence of ABC, but instead it searches for XYZ.
			await nextMatchFindAction.run(null, editor);

			assert.equal(findState.searchString, 'ABC');
			assert.equal(findController.hasFocus, false);

			findController.dispose();
		});
	});

	test('issue #3090: F3 does not loop with two matches on a single line', async () => {
		await withAsyncTestCodeEditor([
			'import nls = require(\'vs/nls\');'
		], { serviceCollection: serviceCollection }, async (editor) => {
			clipboardState = '';
			let findController = editor.registerAndInstantiateContribution(TestFindController.ID, TestFindController);
			let nextMatchFindAction = new NextMatchFindAction();

			editor.setPosition({
				lineNumber: 1,
				column: 9
			});

			await nextMatchFindAction.run(null, editor);
			assert.deepEqual(fromSelection(editor.getSelection()!), [1, 26, 1, 29]);

			await nextMatchFindAction.run(null, editor);
			assert.deepEqual(fromSelection(editor.getSelection()!), [1, 8, 1, 11]);

			findController.dispose();
		});
	});

	test('issue #6149: Auto-escape highlighted text for search and replace regex mode', async () => {
		await withAsyncTestCodeEditor([
			'var x = (3 * 5)',
			'var y = (3 * 5)',
			'var z = (3  * 5)',
		], { serviceCollection: serviceCollection }, async (editor) => {
			clipboardState = '';
			let findController = editor.registerAndInstantiateContribution(TestFindController.ID, TestFindController);
			let startFindAction = new StartFindAction();
			let nextMatchFindAction = new NextMatchFindAction();

			editor.setSelection(new Selection(1, 9, 1, 13));

			findController.toggleRegex();
			await startFindAction.run(null, editor);

			await nextMatchFindAction.run(null, editor);
			assert.deepEqual(fromSelection(editor.getSelection()!), [2, 9, 2, 13]);

			await nextMatchFindAction.run(null, editor);
			assert.deepEqual(fromSelection(editor.getSelection()!), [1, 9, 1, 13]);

			findController.dispose();
		});
	});

	test('issue #41027: Don\'t replace find input value on replace action if find input is active', async () => {
		await withAsyncTestCodeEditor([
			'test',
		], { serviceCollection: serviceCollection }, async (editor) => {
			let testRegexString = 'tes.';
			let findController = editor.registerAndInstantiateContribution(TestFindController.ID, TestFindController);
			let nextMatchFindAction = new NextMatchFindAction();
			let startFindReplaceAction = new StartFindReplaceAction();

			findController.toggleRegex();
			findController.setSearchString(testRegexString);
			await findController.start({
				forceRevealReplace: false,
				seedSearchStringFromSelection: false,
				seedSearchStringFromGlobalClipboard: false,
				shouldFocus: FindStartFocusAction.FocusFindInput,
				shouldAnimate: false,
				updateSearchScope: false,
				loop: true
			});
			await nextMatchFindAction.run(null, editor);
			await startFindReplaceAction.run(null, editor);

			assert.equal(findController.getState().searchString, testRegexString);

			findController.dispose();
		});
	});

	test('issue #9043: Clear search scope when find widget is hidden', async () => {
		await withAsyncTestCodeEditor([
			'var x = (3 * 5)',
			'var y = (3 * 5)',
			'var z = (3 * 5)',
		], { serviceCollection: serviceCollection }, async (editor) => {
			clipboardState = '';
			let findController = editor.registerAndInstantiateContribution(TestFindController.ID, TestFindController);
			await findController.start({
				forceRevealReplace: false,
				seedSearchStringFromSelection: false,
				seedSearchStringFromGlobalClipboard: false,
				shouldFocus: FindStartFocusAction.NoFocusChange,
				shouldAnimate: false,
				updateSearchScope: false,
				loop: true
			});

			assert.equal(findController.getState().searchScope, null);

			findController.getState().change({
				searchScope: [new Range(1, 1, 1, 5)]
			}, false);

			assert.deepEqual(findController.getState().searchScope, [new Range(1, 1, 1, 5)]);

			findController.closeFindWidget();
			assert.equal(findController.getState().searchScope, null);
		});
	});

	test('issue #18111: Regex replace with single space replaces with no space', async () => {
		await withAsyncTestCodeEditor([
			'HRESULT OnAmbientPropertyChange(DISPID   dispid);'
		], { serviceCollection: serviceCollection }, async (editor) => {
			clipboardState = '';
			let findController = editor.registerAndInstantiateContribution(TestFindController.ID, TestFindController);

			let startFindAction = new StartFindAction();
			await startFindAction.run(null, editor);

			findController.getState().change({ searchString: '\\b\\s{3}\\b', replaceString: ' ', isRegex: true }, false);
			findController.moveToNextMatch();

			assert.deepEqual(editor.getSelections()!.map(fromSelection), [
				[1, 39, 1, 42]
			]);

			findController.replace();

			assert.deepEqual(editor.getValue(), 'HRESULT OnAmbientPropertyChange(DISPID dispid);');

			findController.dispose();
		});
	});

	test('issue #24714: Regular expression with ^ in search & replace', async () => {
		await withAsyncTestCodeEditor([
			'',
			'line2',
			'line3'
		], { serviceCollection: serviceCollection }, async (editor) => {
			clipboardState = '';
			let findController = editor.registerAndInstantiateContribution(TestFindController.ID, TestFindController);

			let startFindAction = new StartFindAction();
			await startFindAction.run(null, editor);

			findController.getState().change({ searchString: '^', replaceString: 'x', isRegex: true }, false);
			findController.moveToNextMatch();

			assert.deepEqual(editor.getSelections()!.map(fromSelection), [
				[2, 1, 2, 1]
			]);

			findController.replace();

			assert.deepEqual(editor.getValue(), '\nxline2\nline3');

			findController.dispose();
		});
	});

	test('issue #38232: Find Next Selection, regex enabled', async () => {
		await withAsyncTestCodeEditor([
			'([funny]',
			'',
			'([funny]'
		], { serviceCollection: serviceCollection }, async (editor) => {
			clipboardState = '';
			let findController = editor.registerAndInstantiateContribution(TestFindController.ID, TestFindController);
			let nextSelectionMatchFindAction = new NextSelectionMatchFindAction();

			// toggle regex
			findController.getState().change({ isRegex: true }, false);

			// change selection
			editor.setSelection(new Selection(1, 1, 1, 9));

			// cmd+f3
			await nextSelectionMatchFindAction.run(null, editor);

			assert.deepEqual(editor.getSelections()!.map(fromSelection), [
				[3, 1, 3, 9]
			]);

			findController.dispose();
		});
	});

	test('issue #38232: Find Next Selection, regex enabled, find widget open', async () => {
		await withAsyncTestCodeEditor([
			'([funny]',
			'',
			'([funny]'
		], { serviceCollection: serviceCollection }, async (editor) => {
			clipboardState = '';
			let findController = editor.registerAndInstantiateContribution(TestFindController.ID, TestFindController);
			let startFindAction = new StartFindAction();
			let nextSelectionMatchFindAction = new NextSelectionMatchFindAction();

			// cmd+f - open find widget
			await startFindAction.run(null, editor);

			// toggle regex
			findController.getState().change({ isRegex: true }, false);

			// change selection
			editor.setSelection(new Selection(1, 1, 1, 9));

			// cmd+f3
			await nextSelectionMatchFindAction.run(null, editor);

			assert.deepEqual(editor.getSelections()!.map(fromSelection), [
				[3, 1, 3, 9]
			]);

			findController.dispose();
		});
	});
});

suite('FindController query options persistence', async () => {
	let queryState: { [key: string]: any; } = {};
	queryState['editor.isRegex'] = false;
	queryState['editor.matchCase'] = false;
	queryState['editor.wholeWord'] = false;
	let serviceCollection = new ServiceCollection();
	serviceCollection.set(IStorageService, {
		_serviceBrand: undefined,
		onDidChangeStorage: Event.None,
		onWillSaveState: Event.None,
		get: (key: string) => queryState[key],
		getBoolean: (key: string) => !!queryState[key],
		getNumber: (key: string) => undefined,
		store: (key: string, value: any) => { queryState[key] = value; return Promise.resolve(); },
		remove: () => undefined
	} as any);

	test('matchCase', async () => {
		await withAsyncTestCodeEditor([
			'abc',
			'ABC',
			'XYZ',
			'ABC'
		], { serviceCollection: serviceCollection }, async (editor) => {
			queryState = { 'editor.isRegex': false, 'editor.matchCase': true, 'editor.wholeWord': false };
			// The cursor is at the very top, of the file, at the first ABC
			let findController = editor.registerAndInstantiateContribution(TestFindController.ID, TestFindController);
			let findState = findController.getState();
			let startFindAction = new StartFindAction();

			// I hit Ctrl+F to show the Find dialog
			await startFindAction.run(null, editor);

			// I type ABC.
			findState.change({ searchString: 'ABC' }, true);
			// The second ABC is highlighted as matchCase is true.
			assert.deepEqual(fromSelection(editor.getSelection()!), [2, 1, 2, 4]);

			findController.dispose();
		});
	});

	queryState = { 'editor.isRegex': false, 'editor.matchCase': false, 'editor.wholeWord': true };

	test('wholeWord', async () => {
		await withAsyncTestCodeEditor([
			'ABC',
			'AB',
			'XYZ',
			'ABC'
		], { serviceCollection: serviceCollection }, async (editor) => {
			queryState = { 'editor.isRegex': false, 'editor.matchCase': false, 'editor.wholeWord': true };
			// The cursor is at the very top, of the file, at the first ABC
			let findController = editor.registerAndInstantiateContribution(TestFindController.ID, TestFindController);
			let findState = findController.getState();
			let startFindAction = new StartFindAction();

			// I hit Ctrl+F to show the Find dialog
			await startFindAction.run(null, editor);

			// I type AB.
			findState.change({ searchString: 'AB' }, true);
			// The second AB is highlighted as wholeWord is true.
			assert.deepEqual(fromSelection(editor.getSelection()!), [2, 1, 2, 3]);

			findController.dispose();
		});
	});

	test('toggling options is saved', async () => {
		await withAsyncTestCodeEditor([
			'ABC',
			'AB',
			'XYZ',
			'ABC'
		], { serviceCollection: serviceCollection }, async (editor) => {
			queryState = { 'editor.isRegex': false, 'editor.matchCase': false, 'editor.wholeWord': true };
			// The cursor is at the very top, of the file, at the first ABC
			let findController = editor.registerAndInstantiateContribution(TestFindController.ID, TestFindController);
			findController.toggleRegex();
			assert.equal(queryState['editor.isRegex'], true);

			findController.dispose();
		});
	});

	test('issue #27083: Update search scope once find widget becomes visible', async () => {
		await withAsyncTestCodeEditor([
			'var x = (3 * 5)',
			'var y = (3 * 5)',
			'var z = (3 * 5)',
		], { serviceCollection: serviceCollection, find: { autoFindInSelection: 'always', globalFindClipboard: false } }, async (editor) => {
			// clipboardState = '';
			let findController = editor.registerAndInstantiateContribution(TestFindController.ID, TestFindController);
<<<<<<< HEAD
			const findConfig = {
=======

			await findController.start({
>>>>>>> 9bd54c15
				forceRevealReplace: false,
				seedSearchStringFromSelection: false,
				seedSearchStringFromGlobalClipboard: false,
				shouldFocus: FindStartFocusAction.NoFocusChange,
				shouldAnimate: false,
				updateSearchScope: true,
				loop: true
			};

			editor.setSelection(new Range(1, 1, 2, 1));
			findController.start(findConfig);
			assert.deepEqual(findController.getState().searchScope, [new Selection(1, 1, 2, 1)]);

			findController.closeFindWidget();

			editor.setSelections([new Selection(1, 1, 2, 1), new Selection(2, 1, 2, 5)]);
			findController.start(findConfig);
			assert.deepEqual(findController.getState().searchScope, [new Selection(1, 1, 2, 1), new Selection(2, 1, 2, 5)]);
		});
	});

	test('issue #58604: Do not update searchScope if it is empty', async () => {
		await withAsyncTestCodeEditor([
			'var x = (3 * 5)',
			'var y = (3 * 5)',
			'var z = (3 * 5)',
		], { serviceCollection: serviceCollection, find: { autoFindInSelection: 'always', globalFindClipboard: false } }, async (editor) => {
			// clipboardState = '';
			editor.setSelection(new Range(1, 2, 1, 2));
			let findController = editor.registerAndInstantiateContribution(TestFindController.ID, TestFindController);

			await findController.start({
				forceRevealReplace: false,
				seedSearchStringFromSelection: false,
				seedSearchStringFromGlobalClipboard: false,
				shouldFocus: FindStartFocusAction.NoFocusChange,
				shouldAnimate: false,
				updateSearchScope: true,
				loop: true
			});

			assert.deepEqual(findController.getState().searchScope, null);
		});
	});

	test('issue #58604: Update searchScope if it is not empty', async () => {
		await withAsyncTestCodeEditor([
			'var x = (3 * 5)',
			'var y = (3 * 5)',
			'var z = (3 * 5)',
		], { serviceCollection: serviceCollection, find: { autoFindInSelection: 'always', globalFindClipboard: false } }, async (editor) => {
			// clipboardState = '';
			editor.setSelection(new Range(1, 2, 1, 3));
			let findController = editor.registerAndInstantiateContribution(TestFindController.ID, TestFindController);

			await findController.start({
				forceRevealReplace: false,
				seedSearchStringFromSelection: false,
				seedSearchStringFromGlobalClipboard: false,
				shouldFocus: FindStartFocusAction.NoFocusChange,
				shouldAnimate: false,
				updateSearchScope: true,
				loop: true
			});

			assert.deepEqual(findController.getState().searchScope, [new Selection(1, 2, 1, 3)]);
		});
	});


	test('issue #27083: Find in selection when multiple lines are selected', async () => {
		await withAsyncTestCodeEditor([
			'var x = (3 * 5)',
			'var y = (3 * 5)',
			'var z = (3 * 5)',
		], { serviceCollection: serviceCollection, find: { autoFindInSelection: 'multiline', globalFindClipboard: false } }, async (editor) => {
			// clipboardState = '';
			editor.setSelection(new Range(1, 6, 2, 1));
			let findController = editor.registerAndInstantiateContribution(TestFindController.ID, TestFindController);

			await findController.start({
				forceRevealReplace: false,
				seedSearchStringFromSelection: false,
				seedSearchStringFromGlobalClipboard: false,
				shouldFocus: FindStartFocusAction.NoFocusChange,
				shouldAnimate: false,
				updateSearchScope: true,
				loop: true
			});

			assert.deepEqual(findController.getState().searchScope, [new Selection(1, 6, 2, 1)]);
		});
	});
});<|MERGE_RESOLUTION|>--- conflicted
+++ resolved
@@ -524,12 +524,7 @@
 		], { serviceCollection: serviceCollection, find: { autoFindInSelection: 'always', globalFindClipboard: false } }, async (editor) => {
 			// clipboardState = '';
 			let findController = editor.registerAndInstantiateContribution(TestFindController.ID, TestFindController);
-<<<<<<< HEAD
 			const findConfig = {
-=======
-
-			await findController.start({
->>>>>>> 9bd54c15
 				forceRevealReplace: false,
 				seedSearchStringFromSelection: false,
 				seedSearchStringFromGlobalClipboard: false,
